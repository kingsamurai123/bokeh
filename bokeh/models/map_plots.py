--- conflicted
+++ resolved
@@ -3,21 +3,12 @@
 """
 from __future__ import absolute_import
 
-<<<<<<< HEAD
-from ..properties import HasProps, abstract
-from ..properties import Enum, Float, Instance, Int, JSON, Override
-from ..enums import MapType
-from ..validation.warnings import MISSING_RENDERERS, NO_DATA_RENDERERS
-from ..validation.errors import REQUIRED_RANGE
-from .. import validation
-=======
 from ..core import validation
-from ..core.validation.warnings import MISSING_RENDERERS, NO_GLYPH_RENDERERS
+from ..core.validation.warnings import MISSING_RENDERERS, NO_DATA_RENDERERS
 from ..core.validation.errors import REQUIRED_RANGE
 from ..core.properties import HasProps, abstract
 from ..core.properties import Enum, Float, Instance, Int, JSON, Override
 from ..core.enums import MapType
->>>>>>> 9b89c899
 
 from .plots import Plot
 
