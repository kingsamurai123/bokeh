--- conflicted
+++ resolved
@@ -231,11 +231,7 @@
             return str(self)
 
 
-<<<<<<< HEAD
-class GeoJSONDataSource(DataSource):
-=======
 class GeoJSONDataSource(ColumnDataSource):
->>>>>>> 8f1869b1
 
     geojson = JSON(help="""
     GeoJSON that contains features for plotting. Currently GeoJSONDataSource can
