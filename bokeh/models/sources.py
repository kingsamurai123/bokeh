from __future__ import absolute_import

from ..plot_object import PlotObject
from ..properties import HasProps
<<<<<<< HEAD
from ..properties import Any, Int, String, Bool, Instance, List, Dict, Either
=======
from ..properties import Any, Int, String, Instance, List, Dict, Either, Bool
>>>>>>> 0d313c13

class DataSource(PlotObject):
    """ A base class for data source types. ``DataSource`` is
    not generally useful to instantiate on its own.

    """

    column_names = List(String, help="""
    An list of names for all the columns in this DataSource.
    """)

    selected = List(Int, help="""
    A list of selected indices on this DataSource.
    """)

    def columns(self, *columns):
        """ Returns a ColumnsRef object for a column or set of columns
        on this data source.

        Args:
            *columns

        Returns:
            ColumnsRef

        """
        return ColumnsRef(source=self, columns=list(columns))

class ColumnsRef(HasProps):
    """ A utility object to allow referring to a collection of columns
    from a specified data source, all together.

    """

    source = Instance(DataSource, help="""
    A data source to reference.
    """)

    columns = List(String, help="""
    A list of column names to reference from ``source``.
    """)

class ColumnDataSource(DataSource):
    """ Maps names of columns to sequences or arrays.

    If the ColumnDataSource initializer is called with a single
    argument that is a dict, that argument is used as the value for
    the "data" attribute. For example::

        ColumnDataSource(mydict) # same as ColumnDataSource(data=mydict)

    .. note::
        There is an implicit assumption that all the columns in a
        a given ColumnDataSource have the same length.

    """

    data = Dict(String, Any, help="""
    Mapping of column names to sequences of data. The data can be, e.g,
    Python lists or tuples, NumPy arrays, etc.
    """)

    def __init__(self, *args, **kw):
        """ If called with a single argument that is a dict, treat
        that implicitly as the "data" attribute.
        """
        if len(args) == 1 and "data" not in kw:
            kw["data"] = args[0]
        # TODO (bev) invalid to pass args and "data", check and raise exception
        raw_data = kw.pop("data", {})
        if not isinstance(raw_data, dict):
            import pandas as pd
            if isinstance(raw_data, pd.DataFrame):
                raw_data = self.from_df(raw_data)
            else:
                raise ValueError("expected a dict or pandas.DataFrame, got %s" % raw_data)
        for name, data in raw_data.items():
            self.add(data, name)
        super(ColumnDataSource, self).__init__(**kw)

    # TODO: (bev) why not just return a ColumnDataSource?
    @classmethod
    def from_df(cls, data):
        """ Create a ``dict`` of columns from a Pandas DataFrame,
        suitable for creating a ColumnDataSource.

        Args:
            data (DataFrame) : data to convert

        Returns:
            dict(str, list)

        """
        index = data.index
        new_data = {}
        for colname in data:
            new_data[colname] = data[colname].tolist()
        if index.name:
            new_data[index.name] = index.tolist()
        elif index.names and not all([x is None for x in index.names]):
            new_data["_".join(index.names)] = index.tolist()
        else:
            new_data["index"] = index.tolist()
        return new_data

    def to_df(self):
        """ Convert this data source to pandas dataframe.

        If ``column_names`` is set, use those. Otherwise let Pandas
        infer the column names. The ``column_names`` property can be
        used both to order and filter the columns.

        Returns:
            DataFrame

        """
        import pandas as pd
        if self.column_names:
            return pd.DataFrame(self.data, columns=self.column_names)
        else:
            return pd.DataFrame(self.data)

    def add(self, data, name=None):
        """ Appends a new column of data to the data source.

        Args:
            data (seq) : new data to add
            name (str, optional) : column name to use.
                If not supplied, generate a name go the form "Series ####"

        Returns:
            str:  the column name used

        """
        if name is None:
            n = len(self.data)
            while "Series %d"%n in self.data:
                n += 1
            name = "Series %d"%n
        self.column_names.append(name)
        self.data[name] = data
        return name

    def remove(self, name):
        """ Remove a column of data.

        Args:
            name (str) : name of the column to remove

        Returns:
            None

        .. note::
            If the column name does not exist, a warning is issued.

        """
        try:
            self.column_names.remove(name)
            del self.data[name]
        except (ValueError, KeyError):
            import warnings
            warnings.warn("Unable to find column '%s' in data source" % name)

    def push_notebook(self):
        """ Update date for a plot in the IPthon notebook in place.

        This function can be be used to update data in plot data sources
        in the IPython notebook, without having to use the Bokeh server.

        Returns:
            None

        .. warning::
            The current implementation leaks memory in the IPython notebook,
            due to accumulating JS code. This function typically works well
            with light UI interactions, but should not be used for continuously
            updating data. See :bokeh-issue:`1732` for more details and to
            track progress on potential fixes.

        """
        from IPython.core import display
        from bokeh.protocol import serialize_json
        id = self.ref['id']
        model = self.ref['type']
        json = serialize_json(self.vm_serialize())
        js = """
            var ds = Bokeh.Collections('{model}').get('{id}');
            var data = {json};
            ds.set(data);
        """.format(model=model, id=id, json=json)
        display.display_javascript(js, raw=True)

class RemoteSource(DataSource):
    data_url = String(help="""
    The URL to the endpoint for the data.
    """)
    data = Dict(String, Any, help="""
    Additional data to include directly in this data source object. The
    columns provided here are merged with those from the Bokeh server.
    """)
    polling_interval = Int(help="""
    polling interval for updating data source in milliseconds
    """)

class AjaxDataSource(RemoteSource):
    method = String('POST', help="http method - GET or POST")

    overwrite = Bool(True, help="""
    Overwrite or Update plot values from data source object
    """)
    max_size = Int(help="""
    Maximum size that a plot could expand when data is retreive during
    polling updates. Larger than that size, the data will shift to the right
    """)

class BlazeDataSource(RemoteSource):
    #blaze parts
    expr = Dict(String, Any(), help="""
    blaze expression graph in json form
    """)
    namespace = Dict(String, Any(), help="""
    namespace in json form for evaluating blaze expression graph
    """)
    local = Bool(help="""
    Whether this data source is hosted by the bokeh server or not.
    """)

    def from_blaze(self, remote_blaze_obj, local=True):
        from blaze.server import to_tree
        # only one Client object, can hold many datasets
        assert len(remote_blaze_obj._leaves()) == 1
        leaf = remote_blaze_obj._leaves()[0]
        blaze_client = leaf.data
        json_expr = to_tree(remote_blaze_obj, {leaf : ':leaf'})
        self.data_url = blaze_client.url + "/compute.json"
        self.local = local
        self.expr = json_expr

    def to_blaze(self):
        from blaze.server.client import Client
        from blaze.server import from_tree
        from blaze import Data, Symbol
        # hacky - blaze urls have `compute.json` in it, but we need to strip it off
        # to feed it into the blaze client lib
        c = Client(self.data_url.rsplit('compute.json', 1)[0])
        d = Data(c)
        return from_tree(self.expr, {':leaf' : d})


class ServerDataSource(BlazeDataSource):
    """ A data source that referes to data located on a Bokeh server.

    The data from the server is loaded on-demand by the client.
    """
    # Paramters of data transformation operations
    # The 'Any' is used to pass primtives around.
    # TODO: (jc) Find/create a property type for 'any primitive/atomic value'
    transform = Dict(String,Either(Instance(PlotObject), Any), help="""
    Paramters of the data transformation operations.

    The associated valuse is minimally a tag that says which downsample routine
    to use.  For some downsamplers, parameters are passed this way too.
    """)<|MERGE_RESOLUTION|>--- conflicted
+++ resolved
@@ -2,11 +2,7 @@
 
 from ..plot_object import PlotObject
 from ..properties import HasProps
-<<<<<<< HEAD
-from ..properties import Any, Int, String, Bool, Instance, List, Dict, Either
-=======
 from ..properties import Any, Int, String, Instance, List, Dict, Either, Bool
->>>>>>> 0d313c13
 
 class DataSource(PlotObject):
     """ A base class for data source types. ``DataSource`` is
