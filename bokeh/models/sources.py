from __future__ import absolute_import

from ..plot_object import PlotObject
from ..properties import HasProps
from ..properties import Any, Int, String, Instance, List, Dict, Either, Bool, Enum
<<<<<<< HEAD
from ..util.serialization import transform_column_source_data
=======
from ..validation.errors import COLUMN_LENGTHS
from .. import validation

from .actions import Callback
>>>>>>> 2ff9516b

class DataSource(PlotObject):
    """ A base class for data source types. ``DataSource`` is
    not generally useful to instantiate on its own.

    """

    column_names = List(String, help="""
    An list of names for all the columns in this DataSource.
    """)

    selected = Dict(String, Dict(String, Any), default={
        '0d': {'flag': False, 'indices': []},
        '1d': {'indices': []},
        '2d': {'indices': []}
    }, help="""
    A dict to indicate selected indices on different dimensions on this DataSource. Keys are:

    - 0d: indicates whether a Line or Patch glyphs have been hit. Value is a
            dict with the following keys:

            - flag (boolean): true if glyph was with false otherwise
            - indices (list): indices hit (if applicable)

    - 1d: indicates whether any of all other glyph (except [multi]line or
            patches) was hit:

            - indices (list): indices that were hit/selected

    - 2d: indicates whether a [multi]line or patches) were hit:

            - indices (list(list)): indices of the lines/patches that were
                hit/selected
    """)

    callback = Instance(Callback, help="""
    A callback to run in the browser whenever the selection is changed.
    """)

    def columns(self, *columns):
        """ Returns a ColumnsRef object for a column or set of columns
        on this data source.

        Args:
            *columns

        Returns:
            ColumnsRef

        """
        return ColumnsRef(source=self, columns=list(columns))

class ColumnsRef(HasProps):
    """ A utility object to allow referring to a collection of columns
    from a specified data source, all together.

    """

    source = Instance(DataSource, help="""
    A data source to reference.
    """)

    columns = List(String, help="""
    A list of column names to reference from ``source``.
    """)

class ColumnDataSource(DataSource):
    """ Maps names of columns to sequences or arrays.

    If the ColumnDataSource initializer is called with a single
    argument that is a dict, that argument is used as the value for
    the "data" attribute. For example::

        ColumnDataSource(mydict) # same as ColumnDataSource(data=mydict)

    .. note::
        There is an implicit assumption that all the columns in a
        a given ColumnDataSource have the same length.

    """

    data = Dict(String, Any, help="""
    Mapping of column names to sequences of data. The data can be, e.g,
    Python lists or tuples, NumPy arrays, etc.
    """)

    def __init__(self, *args, **kw):
        """ If called with a single argument that is a dict, treat
        that implicitly as the "data" attribute.
        """
        if len(args) == 1 and "data" not in kw:
            kw["data"] = args[0]
        # TODO (bev) invalid to pass args and "data", check and raise exception
        raw_data = kw.pop("data", {})
        if not isinstance(raw_data, dict):
            import pandas as pd
            if isinstance(raw_data, pd.DataFrame):
                raw_data = self.from_df(raw_data)
            else:
                raise ValueError("expected a dict or pandas.DataFrame, got %s" % raw_data)
        for name, data in raw_data.items():
            self.add(data, name)
        super(ColumnDataSource, self).__init__(**kw)

    # TODO: (bev) why not just return a ColumnDataSource?
    @classmethod
    def from_df(cls, data):
        """ Create a ``dict`` of columns from a Pandas DataFrame,
        suitable for creating a ColumnDataSource.

        Args:
            data (DataFrame) : data to convert

        Returns:
            dict(str, list)

        """
        index = data.index
        new_data = {}
        for colname in data:
            new_data[colname] = data[colname].tolist()
        if index.name:
            new_data[index.name] = index.tolist()
        elif index.names and not all([x is None for x in index.names]):
            new_data["_".join(index.names)] = index.tolist()
        else:
            new_data["index"] = index.tolist()
        return new_data

    def to_df(self):
        """ Convert this data source to pandas dataframe.

        If ``column_names`` is set, use those. Otherwise let Pandas
        infer the column names. The ``column_names`` property can be
        used both to order and filter the columns.

        Returns:
            DataFrame

        """
        import pandas as pd
        if self.column_names:
            return pd.DataFrame(self.data, columns=self.column_names)
        else:
            return pd.DataFrame(self.data)

    def add(self, data, name=None):
        """ Appends a new column of data to the data source.

        Args:
            data (seq) : new data to add
            name (str, optional) : column name to use.
                If not supplied, generate a name go the form "Series ####"

        Returns:
            str:  the column name used

        """
        if name is None:
            n = len(self.data)
            while "Series %d"%n in self.data:
                n += 1
            name = "Series %d"%n
        self.column_names.append(name)
        self.data[name] = data
        return name

    def vm_serialize(self, changed_only=True):
        attrs = super(ColumnDataSource, self).vm_serialize(changed_only=changed_only)
        if 'data' in attrs:
            attrs['data'] = transform_column_source_data(attrs['data'])
        return attrs

    def remove(self, name):
        """ Remove a column of data.

        Args:
            name (str) : name of the column to remove

        Returns:
            None

        .. note::
            If the column name does not exist, a warning is issued.

        """
        try:
            self.column_names.remove(name)
            del self.data[name]
        except (ValueError, KeyError):
            import warnings
            warnings.warn("Unable to find column '%s' in data source" % name)

    def push_notebook(self):
        """ Update date for a plot in the IPthon notebook in place.

        This function can be be used to update data in plot data sources
        in the IPython notebook, without having to use the Bokeh server.

        Returns:
            None

        .. warning::
            The current implementation leaks memory in the IPython notebook,
            due to accumulating JS code. This function typically works well
            with light UI interactions, but should not be used for continuously
            updating data. See :bokeh-issue:`1732` for more details and to
            track progress on potential fixes.

        """
        from IPython.core import display
        from bokeh.protocol import serialize_json
        id = self.ref['id']
        model = self.ref['type']
        json = serialize_json(self.vm_serialize())
        js = """
            var ds = Bokeh.Collections('{model}').get('{id}');
            var data = {json};
            ds.set(data);
        """.format(model=model, id=id, json=json)
        display.display_javascript(js, raw=True)

    @validation.error(COLUMN_LENGTHS)
    def _check_column_lengths(self):
        lengths = set(len(x) for x in self.data.values())
        if len(lengths) > 1:
            return str(self)

class RemoteSource(DataSource):
    data_url = String(help="""
    The URL to the endpoint for the data.
    """)
    data = Dict(String, Any, help="""
    Additional data to include directly in this data source object. The
    columns provided here are merged with those from the Bokeh server.
    """)
    polling_interval = Int(help="""
    polling interval for updating data source in milliseconds
    """)

class AjaxDataSource(RemoteSource):
    method = Enum('POST', 'GET', help="http method - GET or POST")

    mode = Enum("replace", "append", help="""
    Whether to append new data to existing data (up to ``max_size``),
    or to replace existing data entirely.
    """)
    max_size = Int(help="""
    Maximum size of the data array being kept after each pull requests.
    Larger than that size, the data will be right shifted.
    """)
    if_modified = Bool(False, help="""
    Whether to include an ``If-Modified-Since`` header in AJAX requests
    to the server. If this header is supported by the server, then only
    new data since the last request will be returned.
    """)

class BlazeDataSource(RemoteSource):
    #blaze parts
    expr = Dict(String, Any(), help="""
    blaze expression graph in json form
    """)
    namespace = Dict(String, Any(), help="""
    namespace in json form for evaluating blaze expression graph
    """)
    local = Bool(help="""
    Whether this data source is hosted by the bokeh server or not.
    """)

    def from_blaze(self, remote_blaze_obj, local=True):
        from blaze.server import to_tree
        # only one Client object, can hold many datasets
        assert len(remote_blaze_obj._leaves()) == 1
        leaf = remote_blaze_obj._leaves()[0]
        blaze_client = leaf.data
        json_expr = to_tree(remote_blaze_obj, {leaf : ':leaf'})
        self.data_url = blaze_client.url + "/compute.json"
        self.local = local
        self.expr = json_expr

    def to_blaze(self):
        from blaze.server.client import Client
        from blaze.server import from_tree
        from blaze import Data
        # hacky - blaze urls have `compute.json` in it, but we need to strip it off
        # to feed it into the blaze client lib
        c = Client(self.data_url.rsplit('compute.json', 1)[0])
        d = Data(c)
        return from_tree(self.expr, {':leaf' : d})


class ServerDataSource(BlazeDataSource):
    """ A data source that referes to data located on a Bokeh server.

    The data from the server is loaded on-demand by the client.
    """
    # Paramters of data transformation operations
    # The 'Any' is used to pass primtives around.
    # TODO: (jc) Find/create a property type for 'any primitive/atomic value'
    transform = Dict(String,Either(Instance(PlotObject), Any), help="""
    Paramters of the data transformation operations.

    The associated valuse is minimally a tag that says which downsample routine
    to use.  For some downsamplers, parameters are passed this way too.
    """)<|MERGE_RESOLUTION|>--- conflicted
+++ resolved
@@ -3,14 +3,10 @@
 from ..plot_object import PlotObject
 from ..properties import HasProps
 from ..properties import Any, Int, String, Instance, List, Dict, Either, Bool, Enum
-<<<<<<< HEAD
-from ..util.serialization import transform_column_source_data
-=======
 from ..validation.errors import COLUMN_LENGTHS
 from .. import validation
-
+from ..util.serialization import transform_column_source_data
 from .actions import Callback
->>>>>>> 2ff9516b
 
 class DataSource(PlotObject):
     """ A base class for data source types. ``DataSource`` is
