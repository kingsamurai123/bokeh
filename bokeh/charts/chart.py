"""This is the Bokeh charts interface. It gives you a high level API to build
complex plot is a simple way.

This is the main Chart class which is able to build several plots using the low
level Bokeh API. It setups all the plot characteristics and lets you plot
different chart types, taking OrderedDict as the main input. It also supports
the generation of several outputs (file, server, notebook).
"""
#-----------------------------------------------------------------------------
# Copyright (c) 2012 - 2014, Continuum Analytics, Inc. All rights reserved.
#
# Powered by the Bokeh Development Team.
#
# The full license is in the file LICENSE.txt, distributed with this software.
#-----------------------------------------------------------------------------

#-----------------------------------------------------------------------------
# Imports
#-----------------------------------------------------------------------------

from __future__ import absolute_import

from collections import defaultdict

import numpy as np
from six import iteritems

<<<<<<< HEAD
from ..browserlib import view
=======
from . import defaults
from .chart_options import ChartOptions
>>>>>>> e4324b5d
from ..document import Document
from ..embed import file_html
from ..models import (
    CategoricalAxis, DatetimeAxis, Grid, Legend, LinearAxis, Plot)
from ..properties import (HasProps, Auto, Bool, Either, Enum, Int, Float,
                          String, Tuple, Override)
from ..enums import enumeration, LegendLocation
from ..models.tools import HoverTool
from ..models.ranges import FactorRange
from ..plotting import DEFAULT_TOOLS
from ..plotting.helpers import _process_tools_arg
from ..resources import INLINE
from ..util.browser import view
from ..util.notebook import publish_display_data
from ..util.serialization import make_id
from ..util.future import with_metaclass
from ..model import Viewable
from ..themes import Theme

#-----------------------------------------------------------------------------
# Classes and functions
#-----------------------------------------------------------------------------

Scale = enumeration('linear', 'categorical', 'datetime')

class ChartDefaults(object):
    def apply(self, chart):
        """Apply this defaults to a chart."""

        if not isinstance(chart, Chart):
            raise ValueError("ChartsTheme should be only used on Chart objects \
            but it's being used on %s instead." % chart)

        for k in chart.properties_with_values(include_defaults=True):
            if k == 'tools':
                value = getattr(self, k, True)
                if getattr(chart, '_tools', None) is None:
                    chart._tools = value
            else:
                if hasattr(self, k):
                    setattr(chart, k, getattr(self, k))

defaults = ChartDefaults()

class Chart(Plot):
    """ The main Chart class, the core of the ``Bokeh.charts`` interface.

    """

    __view_model__ = "Plot"
    __subtype__ = "Chart"

    title = String(None, help="""
    A title for the chart.
    """)

    legend = Either(Bool, Enum(LegendLocation), Tuple(Float, Float), help="""
    A location where the legend should draw itself.
    """)

    xgrid = Bool(True, help="""
    Whether to draw an x-grid.
    """)

    ygrid = Bool(True, help="""
    Whether to draw an y-grid.
    """)

    xlabel = String(None, help="""
    A label for the x-axis. (default: None)
    """)

    ylabel = String(None, help="""
    A label for the y-axis. (default: None)
    """)

    xscale = Either(Auto, Enum(Scale), help="""
    What kind of scale to use for the x-axis.
    """)

    yscale = Either(Auto, Enum(Scale), help="""
    What kind of scale to use for the y-axis.
    """)

    width = Int(600, help="""
    Width of the rendered chart, in pixels.
    """)

    height = Int(400, help="""
    Height of the rendered chart, in pixels.
    """)

    filename = Either(Bool(False), String, help="""
    A name for the file to save this chart to.
    """)

    server = Either(Bool(False), String, help="""
    A name to use to save this chart to on server.
    """)

    notebook = Either(Bool(False), String, help="""
    Whether to display the plot inline in an IPython/Jupyter
    notebook.
    """)

    title_text_font_size = Override(default={ 'value' : '14pt' })

    responsive = Bool(False, help="""
    If True, the chart will automatically resize based on the size of its container. The
    aspect ratio of the plot will be preserved, but ``plot_width`` and ``plot_height``
    will act only to set the initial aspect ratio.
    """)

    _defaults = defaults

    def __init__(self, *args, **kwargs):
        # pop tools as it is also a property that doesn't match the argument
        # supported types
        tools = kwargs.pop('tools', None)
        super(Chart, self).__init__(*args, **kwargs)
        defaults.apply(self)
        if tools is not None:
            self._tools = tools

        self._glyphs = []
        self._built = False

        self._builders = []
        self._renderer_map = []
        self._ranges = defaultdict(list)
        self._labels = defaultdict(list)
        self._scales = defaultdict(list)
        self._tooltips = []

        # Add to document and session if server output is asked
        _doc = None
        if _doc:
            self._doc = _doc
        else:
            self._doc = Document()

        # if self._options.server:
        #     _session = None
        #     if _session:
        #         self._session = _session
        #     else:
        #         self._session = Session()

        self.create_tools(self._tools)

    def add_renderers(self, builder, renderers):
        self.renderers += renderers
        self._renderer_map.extend({ r._id : builder for r in renderers })

    def add_builder(self, builder):
        self._builders.append(builder)
        builder.create(self)

    def add_ranges(self, dim, range):
        self._ranges[dim].append(range)

    def add_labels(self, dim, label):
        self._labels[dim].append(label)

    def add_scales(self, dim, scale):
        self._scales[dim].append(scale)

    def add_tooltips(self, tooltips):
        self._tooltips += tooltips

    def _get_labels(self, dim):
        if not getattr(self, dim + 'label') and len(self._labels[dim]) > 0:
            return self._labels[dim][0]
        else:
            return getattr(self, dim + 'label')

    def create_axes(self):
        self._xaxis = self.make_axis('x', "below", self._scales['x'][0], self._get_labels('x'))
        self._yaxis = self.make_axis('y', "left", self._scales['y'][0], self._get_labels('y'))

    def create_grids(self, xgrid=True, ygrid=True):
        if xgrid:
            self.make_grid(0, self._xaxis.ticker)
        if ygrid:
            self.make_grid(1, self._yaxis.ticker)

    def create_tools(self, tools):
        """Create tools if given tools=True input.

        Only adds tools if given boolean and does not already have
        tools added to self.
        """

        if isinstance(tools, bool) and tools:
            tools = DEFAULT_TOOLS
        elif isinstance(tools, bool):
            # in case tools == False just exit
            return

        if len(self.tools) == 0:
            # if no tools customization let's create the default tools
            tool_objs = _process_tools_arg(self, tools)
            self.add_tools(*tool_objs)

    def start_plot(self):
        """Add the axis, grids and tools
        """
        self.create_axes()
        self.create_grids(self.xgrid, self.ygrid)

        # Add tools if supposed to
        if self.tools:
            self.create_tools(self.tools)

        if len(self._tooltips) > 0:
            self.add_tools(HoverTool(tooltips=self._tooltips))

    def add_legend(self, legends):
        """Add the legend to your plot, and the plot to a new Document.

        It also add the Document to a new Session in the case of server output.

        Args:
            legends(List(Tuple(String, List(GlyphRenderer)): A list of
                tuples that maps text labels to the legend to corresponding
                renderers that should draw sample representations for those
                labels.
        """
        location = None
        if self.legend is True:
            location = "top_left"
        else:
            location = self.legend

        if location:
            legend = Legend(location=location, legends=legends)
            self.add_layout(legend)

    def make_axis(self, dim, location, scale, label):
        """Create linear, date or categorical axis depending on the location,
        scale and with the proper labels.

        Args:
            location(str): the space localization of the axis. It can be
                ``left``, ``right``, ``above`` or ``below``.
            scale (str): the scale on the axis. It can be ``linear``, ``datetime``
                or ``categorical``.
            label (str): the label on the axis.

        Return:
            axis: Axis instance
        """

        # ToDo: revisit how to handle multiple ranges
        # set the last range to the chart's range
        if len(self._ranges[dim]) == 0:
            raise ValueError('Ranges must be added to derive axis type.')

        data_range = self._ranges[dim][-1]
        setattr(self, dim + '_range', data_range)

        if scale == "auto":
            if isinstance(data_range, FactorRange):
                scale = 'categorical'
            else:
                scale = 'linear'

        if scale == "linear":
            axis = LinearAxis(axis_label=label)
        elif scale == "datetime":
            axis = DatetimeAxis(axis_label=label)
        elif scale == "categorical":
            axis = CategoricalAxis(
                major_label_orientation=np.pi / 4, axis_label=label
            )
        else:
            axis = LinearAxis(axis_label=label)

        self.add_layout(axis, location)
        return axis

    def make_grid(self, dimension, ticker):
        """Create the grid just passing the axis and dimension.

        Args:
            dimension(int): the dimension of the axis, ie. xaxis=0, yaxis=1.
            ticker (obj): the axis.ticker object

        Return:
            grid: Grid instance
        """

        grid = Grid(dimension=dimension, ticker=ticker)
        self.add_layout(grid)

        return grid

    def show(self):
        """Main show function.

        It shows the plot in file, server and notebook outputs.
        """
        # Add to document and session
        if self.server:
            if self.server is True:
                self._servername = "untitled_chart"
            else:
                self._servername = self.server

            self._session.use_doc(self._servername)
            self._session.load_document(self._doc)

        if not self._doc._current_plot == self:
            self._doc._current_plot = self
            self._doc.add_root(self)

        if self.filename:
            if self.filename is True:
                filename = "untitled"
            else:
                filename = self.filename

            with open(filename, "w") as f:
                f.write(file_html(self._doc, INLINE, self.title))
            print("Wrote %s" % filename)
            view(filename)
        elif self.filename is False and \
                        self.server is False and \
                        self.notebook is False:
            print("You must provide a filename (filename='foo.html' or"
                  " .filename('foo.html')) to save your plot.")

        if self.server:
            self.session.store_document(self._doc)
            link = self._session.object_link(self._doc.context)
            view(link)

        if self.notebook:
            from bokeh.embed import notebook_div
            publish_display_data({'text/html': notebook_div(self)})<|MERGE_RESOLUTION|>--- conflicted
+++ resolved
@@ -25,29 +25,23 @@
 import numpy as np
 from six import iteritems
 
-<<<<<<< HEAD
-from ..browserlib import view
-=======
-from . import defaults
-from .chart_options import ChartOptions
->>>>>>> e4324b5d
+from ..core.enums import enumeration, LegendLocation
 from ..document import Document
 from ..embed import file_html
+from ..model import Viewable
 from ..models import (
-    CategoricalAxis, DatetimeAxis, Grid, Legend, LinearAxis, Plot)
+    CategoricalAxis, DatetimeAxis, Grid, Legend, LinearAxis, Plot,
+    HoverTool, FactorRange
+)
+from ..plotting import DEFAULT_TOOLS
+from ..plotting.helpers import _process_tools_arg
 from ..properties import (HasProps, Auto, Bool, Either, Enum, Int, Float,
                           String, Tuple, Override)
-from ..enums import enumeration, LegendLocation
-from ..models.tools import HoverTool
-from ..models.ranges import FactorRange
-from ..plotting import DEFAULT_TOOLS
-from ..plotting.helpers import _process_tools_arg
 from ..resources import INLINE
 from ..util.browser import view
 from ..util.notebook import publish_display_data
 from ..util.serialization import make_id
 from ..util.future import with_metaclass
-from ..model import Viewable
 from ..themes import Theme
 
 #-----------------------------------------------------------------------------
