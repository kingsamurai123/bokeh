import platform
import sys
import math
from six.moves.urllib.parse import urljoin as sys_urljoin
import copy
from functools import reduce

def urljoin(*args):
    return reduce(sys_urljoin, args)

def get_json(request):
    """request from requests library handles backwards compatability for
    requests < 1.0
    """
    if hasattr(request.json, '__call__'):
        return request.json()
    else:
        return request.json

def encode_utf8(u):
    if sys.version_info[0] == 2:
        u = u.encode('utf-8')
    return u

def decode_utf8(u):
    if sys.version_info[0] == 2:
        u = u.decode('utf-8')
    return u

_scales = [1e0, 1e3, 1e6, 1e9]
_units = ['s', 'ms', 'us', 'ns']

def scale_delta(time):
    if time > 0.0:
        order = min(-int(math.floor(math.log10(time)) // 3), 3)
    else:
        order = 3

    return time*_scales[order], _units[order]

def is_py3():
    return sys.version_info[0] == 3

def is_pypy():
    return platform.python_implementation() == "PyPy"

def json_apply(json_obj, func):
    processed = set()
    queue = [json_obj]
    while queue:
        node = queue.pop(0)
        if id(node) in processed:
            continue
        func(node)
        processed.add(id(node))
        if isinstance(node, list):
            for idx, x in enumerate(node):
                queue.append(x)
        if isinstance(node, dict):
            for k,v in node.iteritems():
                queue.append(v)

def get_ref(obj):
    return obj.get_ref()

def convert_references(json_obj):
    from .plot_object import PlotObject
    from .properties import HasProps
    def convert(obj):
        if isinstance(obj, PlotObject):
            return get_ref(obj)
        elif isinstance(obj, HasProps):
            return obj.to_dict()
        else:
            return obj
    def helper(json_obj):
        if isinstance(json_obj, list):
            for idx, x in enumerate(json_obj):
                json_obj[idx] = convert(x)
        if isinstance(json_obj, dict):
            for k, x in json_obj.iteritems():
                json_obj[k] = convert(x)
    json_apply(json_obj, helper)
    return json_obj

def dump(objs, docid):
    json_objs = []
    for obj in objs:
        ref = get_ref(obj)
        ref["attributes"] = obj.vm_serialize()
        ref["attributes"].update({"id": ref["id"], "doc" : docid})
        json_objs.append(ref)
    return json_objs

<<<<<<< HEAD
def nice_join(seq, sep=", "):
    seq = [str(x) for x in seq]

    if len(seq) <= 1:
        return sep.join(seq)
    else:
        return "%s or %s" % (sep.join(seq[:-1]), seq[-1])
=======
def publish_display_data(data, source='bokeh'):
    """Compatibility wrapper for IPython publish_display_data which removes the
    `source` (first) argument in later versions.

    Parameters
    ----------
    source : str
    data : dict
    """
    import IPython.core.displaypub as displaypub
    try:
        displaypub.publish_display_data(source, data)
    except TypeError:
        displaypub.publish_display_data(data)
>>>>>>> 4106d27a
<|MERGE_RESOLUTION|>--- conflicted
+++ resolved
@@ -92,7 +92,6 @@
         json_objs.append(ref)
     return json_objs
 
-<<<<<<< HEAD
 def nice_join(seq, sep=", "):
     seq = [str(x) for x in seq]
 
@@ -100,7 +99,7 @@
         return sep.join(seq)
     else:
         return "%s or %s" % (sep.join(seq[:-1]), seq[-1])
-=======
+
 def publish_display_data(data, source='bokeh'):
     """Compatibility wrapper for IPython publish_display_data which removes the
     `source` (first) argument in later versions.
@@ -114,5 +113,4 @@
     try:
         displaypub.publish_display_data(source, data)
     except TypeError:
-        displaypub.publish_display_data(data)
->>>>>>> 4106d27a
+        displaypub.publish_display_data(data)