--- conflicted
+++ resolved
@@ -2,12 +2,7 @@
     Size, Bool, DashPattern, Align, Angle, String, DataSpec, ColorSpec)
 from .mixins import FillProps, LineProps, TextProps
 from .enums import Units, AngleUnits, Direction
-<<<<<<< HEAD
-from .plot_object import PlotObject
-
-class BaseGlyph(PlotObject):
-=======
-from .plotobject import Viewable
+from .plot_object import Viewable
 
 from six import add_metaclass, iteritems
 
@@ -19,7 +14,6 @@
 
 @add_metaclass(Viewable)
 class BaseGlyph(HasProps):
->>>>>>> 1cee07eb
     """ Base class for all glyphs/marks/geoms/whatever-you-call-'em in Bokeh.
     """
 
@@ -49,11 +43,8 @@
         for attr, spec in iteritems(self.dataspecs_with_refs()):
             props[attr] = spec.to_dict(self)
 
-<<<<<<< HEAD
-=======
         return props
 
->>>>>>> 1cee07eb
 class Marker(BaseGlyph, FillProps, LineProps):
     """ Base class for glyphs which are just simple markers placed at (x,y)
     locations.
