import numpy as np

from bokeh.charts import Horizon, output_file, show

x = np.linspace(0, np.pi*4, 137)
y = (2*np.random.normal(size=137) + x**2)
xx = np.hstack([-1*x[::-1], x])
yy = np.hstack([-1*y[::-1], y])

<<<<<<< HEAD
data = dict([('x', xx),
             ('y', yy),
             ('y2', yy),
             ('y3', yy),
             ('y4', yy),
             ('y5', yy)])
=======
xyvalues = OrderedDict([
    ('x', xx),  ('y', yy),  ('y2', yy),
    ('y3', yy), ('y4', yy), ('y5', yy),
])
>>>>>>> 7216ba5a

hp = Horizon(xyvalues, x='x', title="test horizon", ylabel='Random')

<<<<<<< HEAD
hp = Horizon(data, x='x', title="test horizon",
             ylabel='Random')
=======
output_file("horizon_folds.html")
>>>>>>> 7216ba5a

show(hp)<|MERGE_RESOLUTION|>--- conflicted
+++ resolved
@@ -7,27 +7,13 @@
 xx = np.hstack([-1*x[::-1], x])
 yy = np.hstack([-1*y[::-1], y])
 
-<<<<<<< HEAD
-data = dict([('x', xx),
-             ('y', yy),
-             ('y2', yy),
-             ('y3', yy),
-             ('y4', yy),
-             ('y5', yy)])
-=======
-xyvalues = OrderedDict([
-    ('x', xx),  ('y', yy),  ('y2', yy),
-    ('y3', yy), ('y4', yy), ('y5', yy),
+data = dict([
+    ('x', xx), ('y', yy), ('y2', yy),
+    ('y3', yy), ('y4', yy), ('y5', yy)
 ])
->>>>>>> 7216ba5a
 
-hp = Horizon(xyvalues, x='x', title="test horizon", ylabel='Random')
+hp = Horizon(data, x='x', title="test horizon", ylabel='Random')
 
-<<<<<<< HEAD
-hp = Horizon(data, x='x', title="test horizon",
-             ylabel='Random')
-=======
 output_file("horizon_folds.html")
->>>>>>> 7216ba5a
 
 show(hp)