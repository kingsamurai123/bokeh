{
<<<<<<< HEAD
 "metadata": {
  "name": "",
  "signature": "sha256:72e022a1f981f2b88828df1c97c4917639bc76f3dc00ea20bfe319ef1a95f04f"
 },
 "nbformat": 3,
 "nbformat_minor": 0,
 "worksheets": [
  {
   "cells": [
    {
     "cell_type": "code",
     "collapsed": false,
     "input": [
      "import pandas as pd\n",
      "from collections import OrderedDict\n",
      "\n",
      "from bokeh.charts import Donut, output_notebook, show\n",
      "from bokeh.sampledata.olympics2014 import data"
     ],
     "language": "python",
     "metadata": {},
     "outputs": []
    },
    {
     "cell_type": "code",
     "collapsed": false,
     "input": [
      "output_notebook()"
     ],
     "language": "python",
     "metadata": {},
     "outputs": []
    },
    {
     "cell_type": "code",
     "collapsed": false,
     "input": [
      "# throw the data into a pandas df\n",
      "df = pd.io.json.json_normalize(data['data'])\n",
      "\n",
      "# filter by countries with at least one medal and sort\n",
      "df = df[df['medals.total'] > 8]\n",
      "df = df.sort(\"medals.total\", ascending=False)\n",
      "\n",
      "# get the countries and we group the data by medal type\n",
      "countries = df.abbr.values.tolist()\n",
      "gold = df['medals.gold'].astype(float).values\n",
      "silver = df['medals.silver'].astype(float).values\n",
      "bronze = df['medals.bronze'].astype(float).values\n",
      "\n",
      "# build a dict containing the grouped data\n",
      "medals = OrderedDict(bronze=bronze, silver=silver, gold=gold)"
     ],
     "language": "python",
     "metadata": {},
     "outputs": []
    },
    {
     "cell_type": "code",
     "collapsed": false,
     "input": [
      "donut = Donut(\n",
      "    medals, countries, title='Medals Count, dict input', \n",
      "    xlabel='countries', ylabel='medals')\n",
      "show(donut)"
     ],
     "language": "python",
     "metadata": {},
     "outputs": []
    },
    {
     "cell_type": "code",
     "collapsed": false,
     "input": [
      "df = pd.DataFrame(medals)\n",
      "donut = Donut(\n",
      "    df, countries, title='Medals Count, pandas input', \n",
      "    xlabel='countries', ylabel='medals')\n",
      "show(donut)"
     ],
     "language": "python",
     "metadata": {},
     "outputs": []
    },
    {
     "cell_type": "code",
     "collapsed": false,
     "input": [
      "from blaze import Data\n",
      "from bokeh.plotting import output_notebook, show\n",
      "medals = Data([bronze, silver, gold], fields=['bronze', 'silver', 'gold'])\n",
      "output_notebook()\n",
      "# df = pd.DataFrame(medals)\n",
      "donut = Donut(medals, countries, title='Medals Count', \n",
      "              xlabel='countries', ylabel='medals', legend=False)\n",
      "show(donut)"
     ],
     "language": "python",
     "metadata": {},
     "outputs": []
    },
    {
     "cell_type": "code",
     "collapsed": false,
     "input": [],
     "language": "python",
     "metadata": {},
     "outputs": []
    }
   ],
   "metadata": {}
=======
 "cells": [
  {
   "cell_type": "code",
   "execution_count": null,
   "metadata": {
    "collapsed": false
   },
   "outputs": [],
   "source": [
    "import pandas as pd\n",
    "from collections import OrderedDict\n",
    "\n",
    "from bokeh.charts import Donut, output_notebook, show\n",
    "from bokeh.sampledata.olympics2014 import data"
   ]
  },
  {
   "cell_type": "code",
   "execution_count": null,
   "metadata": {
    "collapsed": false
   },
   "outputs": [],
   "source": [
    "output_notebook()"
   ]
  },
  {
   "cell_type": "code",
   "execution_count": null,
   "metadata": {
    "collapsed": false
   },
   "outputs": [],
   "source": [
    "# throw the data into a pandas df\n",
    "df = pd.io.json.json_normalize(data['data'])\n",
    "\n",
    "# filter by countries with at least one medal and sort\n",
    "df = df[df['medals.total'] > 8]\n",
    "df = df.sort(\"medals.total\", ascending=False)\n",
    "\n",
    "# get the countries and we group the data by medal type\n",
    "countries = df.abbr.values.tolist()\n",
    "gold = df['medals.gold'].astype(float).values\n",
    "silver = df['medals.silver'].astype(float).values\n",
    "bronze = df['medals.bronze'].astype(float).values\n",
    "\n",
    "# build a dict containing the grouped data\n",
    "medals = OrderedDict(bronze=bronze, silver=silver, gold=gold)"
   ]
  },
  {
   "cell_type": "code",
   "execution_count": null,
   "metadata": {
    "collapsed": false
   },
   "outputs": [],
   "source": [
    "donut = Donut(\n",
    "    medals, countries, title='Medals Count, dict input', \n",
    "    xlabel='countries', ylabel='medals')\n",
    "show(donut)"
   ]
  },
  {
   "cell_type": "code",
   "execution_count": null,
   "metadata": {
    "collapsed": false
   },
   "outputs": [],
   "source": [
    "df = pd.DataFrame(medals)\n",
    "donut = Donut(\n",
    "    df, countries, title='Medals Count, pandas input', \n",
    "    xlabel='countries', ylabel='medals')\n",
    "show(donut)"
   ]
  },
  {
   "cell_type": "code",
   "execution_count": null,
   "metadata": {
    "collapsed": false
   },
   "outputs": [],
   "source": []
>>>>>>> 736d8a2b
  }
 ],
 "metadata": {},
 "nbformat": 4,
 "nbformat_minor": 0
}<|MERGE_RESOLUTION|>--- conflicted
+++ resolved
@@ -1,117 +1,4 @@
 {
-<<<<<<< HEAD
- "metadata": {
-  "name": "",
-  "signature": "sha256:72e022a1f981f2b88828df1c97c4917639bc76f3dc00ea20bfe319ef1a95f04f"
- },
- "nbformat": 3,
- "nbformat_minor": 0,
- "worksheets": [
-  {
-   "cells": [
-    {
-     "cell_type": "code",
-     "collapsed": false,
-     "input": [
-      "import pandas as pd\n",
-      "from collections import OrderedDict\n",
-      "\n",
-      "from bokeh.charts import Donut, output_notebook, show\n",
-      "from bokeh.sampledata.olympics2014 import data"
-     ],
-     "language": "python",
-     "metadata": {},
-     "outputs": []
-    },
-    {
-     "cell_type": "code",
-     "collapsed": false,
-     "input": [
-      "output_notebook()"
-     ],
-     "language": "python",
-     "metadata": {},
-     "outputs": []
-    },
-    {
-     "cell_type": "code",
-     "collapsed": false,
-     "input": [
-      "# throw the data into a pandas df\n",
-      "df = pd.io.json.json_normalize(data['data'])\n",
-      "\n",
-      "# filter by countries with at least one medal and sort\n",
-      "df = df[df['medals.total'] > 8]\n",
-      "df = df.sort(\"medals.total\", ascending=False)\n",
-      "\n",
-      "# get the countries and we group the data by medal type\n",
-      "countries = df.abbr.values.tolist()\n",
-      "gold = df['medals.gold'].astype(float).values\n",
-      "silver = df['medals.silver'].astype(float).values\n",
-      "bronze = df['medals.bronze'].astype(float).values\n",
-      "\n",
-      "# build a dict containing the grouped data\n",
-      "medals = OrderedDict(bronze=bronze, silver=silver, gold=gold)"
-     ],
-     "language": "python",
-     "metadata": {},
-     "outputs": []
-    },
-    {
-     "cell_type": "code",
-     "collapsed": false,
-     "input": [
-      "donut = Donut(\n",
-      "    medals, countries, title='Medals Count, dict input', \n",
-      "    xlabel='countries', ylabel='medals')\n",
-      "show(donut)"
-     ],
-     "language": "python",
-     "metadata": {},
-     "outputs": []
-    },
-    {
-     "cell_type": "code",
-     "collapsed": false,
-     "input": [
-      "df = pd.DataFrame(medals)\n",
-      "donut = Donut(\n",
-      "    df, countries, title='Medals Count, pandas input', \n",
-      "    xlabel='countries', ylabel='medals')\n",
-      "show(donut)"
-     ],
-     "language": "python",
-     "metadata": {},
-     "outputs": []
-    },
-    {
-     "cell_type": "code",
-     "collapsed": false,
-     "input": [
-      "from blaze import Data\n",
-      "from bokeh.plotting import output_notebook, show\n",
-      "medals = Data([bronze, silver, gold], fields=['bronze', 'silver', 'gold'])\n",
-      "output_notebook()\n",
-      "# df = pd.DataFrame(medals)\n",
-      "donut = Donut(medals, countries, title='Medals Count', \n",
-      "              xlabel='countries', ylabel='medals', legend=False)\n",
-      "show(donut)"
-     ],
-     "language": "python",
-     "metadata": {},
-     "outputs": []
-    },
-    {
-     "cell_type": "code",
-     "collapsed": false,
-     "input": [],
-     "language": "python",
-     "metadata": {},
-     "outputs": []
-    }
-   ],
-   "metadata": {}
-=======
  "cells": [
   {
    "cell_type": "code",
@@ -201,7 +88,6 @@
    },
    "outputs": [],
    "source": []
->>>>>>> 736d8a2b
   }
  ],
  "metadata": {},
