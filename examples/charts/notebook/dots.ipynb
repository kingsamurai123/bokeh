--- conflicted
+++ resolved
@@ -1,8 +1,7 @@
 {
-<<<<<<< HEAD
  "metadata": {
   "name": "",
-  "signature": "sha256:71baeeb68b396780cea8ffde6fe930c0cdc61965eb0527ba558bb2094ee9fda4"
+  "signature": "sha256:44f98a9835cc6303fd961e1825e18090ae569477cf8a804e6d8e47a8956136c1"
  },
  "nbformat": 3,
  "nbformat_minor": 0,
@@ -93,8 +92,7 @@
      "collapsed": false,
      "input": [
       "from blaze import Data\n",
-      "from bokeh.plotting import output_notebook, show\n",
-      "output_notebook()\n",
+      "\n",
       "bxyvalues = Data(df, fields=[\"A\", \"B\", \"C\"])\n",
       "dots = Dot(bxyvalues, cat=['lists','loops','dicts', 'gen exp', 'exceptions'],\n",
       "         title=\"Dots Example\", ylabel='Performance', notebook=True)\n",
@@ -114,107 +112,6 @@
     }
    ],
    "metadata": {}
-=======
- "cells": [
-  {
-   "cell_type": "code",
-   "execution_count": null,
-   "metadata": {
-    "collapsed": false
-   },
-   "outputs": [],
-   "source": [
-    "from collections import OrderedDict\n",
-    "\n",
-    "import pandas as pd\n",
-    "import numpy as np\n",
-    "\n",
-    "from bokeh.charts import Dot, output_notebook, show"
-   ]
-  },
-  {
-   "cell_type": "code",
-   "execution_count": null,
-   "metadata": {
-    "collapsed": false
-   },
-   "outputs": [],
-   "source": [
-    "output_notebook()"
-   ]
-  },
-  {
-   "cell_type": "code",
-   "execution_count": null,
-   "metadata": {
-    "collapsed": false
-   },
-   "outputs": [],
-   "source": [
-    "# create some example data\n",
-    "xyvalues = OrderedDict(\n",
-    "    python=[2, 3, 7, 5, 26],\n",
-    "    pypy=[12, 33, 47, 15, 126],\n",
-    "    jython=[22, 43, 10, 25, 26],\n",
-    ")"
-   ]
-  },
-  {
-   "cell_type": "code",
-   "execution_count": null,
-   "metadata": {
-    "collapsed": false
-   },
-   "outputs": [],
-   "source": [
-    "dots = Dot(\n",
-    "    xyvalues, cat=['lists','loops','dicts', 'gen exp', 'exceptions'],\n",
-    "    title=\"Dots Example, dict input\", ylabel='Performance', legend='top_left')\n",
-    "show(dots)"
-   ]
-  },
-  {
-   "cell_type": "code",
-   "execution_count": null,
-   "metadata": {
-    "collapsed": false
-   },
-   "outputs": [],
-   "source": [
-    "df = pd.DataFrame(xyvalues)\n",
-    "dots = Dot(\n",
-    "    df, cat=['lists','loops','dicts', 'gen exp', 'exceptions'],\n",
-    "    title=\"Dots Example, pandas input\", ylabel='Performance', legend='top_left')\n",
-    "show(dots)"
-   ]
-  },
-  {
-   "cell_type": "code",
-   "execution_count": null,
-   "metadata": {
-    "collapsed": false
-   },
-   "outputs": [],
-   "source": [
-    "lxyvalues = list(xyvalues.values())\n",
-    "dots = Dot(\n",
-    "    lxyvalues, cat=['lists','loops','dicts', 'gen exp', 'exceptions'],\n",
-    "    title=\"Dots Example, list input\", ylabel='Performance', legend='top_left')\n",
-    "show(dots)"
-   ]
-  },
-  {
-   "cell_type": "code",
-   "execution_count": null,
-   "metadata": {
-    "collapsed": false
-   },
-   "outputs": [],
-   "source": []
->>>>>>> 2c26f543
   }
- ],
- "metadata": {},
- "nbformat": 4,
- "nbformat_minor": 0
+ ]
 }