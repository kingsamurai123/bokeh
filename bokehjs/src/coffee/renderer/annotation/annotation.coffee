_ = require "underscore"
<<<<<<< HEAD
Model = require "../../model/model"
=======
Renderer = require "../renderer"
>>>>>>> 019337dd

class Annotation extends Renderer
  type: 'Annotation'

  defaults: ->
    return _.extend {}, super(), {
      level: 'overlay'
      plot: null
    }

module.exports =
  Model: Annotation<|MERGE_RESOLUTION|>--- conflicted
+++ resolved
@@ -1,9 +1,5 @@
 _ = require "underscore"
-<<<<<<< HEAD
-Model = require "../../model/model"
-=======
 Renderer = require "../renderer"
->>>>>>> 019337dd
 
 class Annotation extends Renderer
   type: 'Annotation'
