_ = require "underscore"
HasParent = require "../../common/has_parent"
PlotWidget = require "../../common/plot_widget"
properties = require "../../common/properties"
textutils = require "../../common/textutils"

# Legends:
#
# legend_padding is the boundary between the legend and the edge of the plot
# legend_spacing goes between each legend entry and the edge of the legend,
# as well as between 2 adjacent legend entries.  It is also the space between
# the legend label, and the legend glyph.
#
# A legend in the top right corner looks like this
#
# plotborder
# padding
# legendborder
# spacing
# legendborder|spacing|label|spacing|glyph|spacing|legendborder|padding|plotborder
# spacing
# legendborder|spacing|label|spacing|glyph|spacing|legendborder|padding|plotborder
# spacing
# border

class LegendView extends PlotWidget
  initialize: (options) ->
    super(options)
    @label_props = new properties.Text({obj:@model, prefix: 'label_'})
    @border_props = new properties.Line({obj: @model, prefix: 'border_'})
    @background_props = new properties.Fill({obj: @model, prefix: 'background_'})
    @need_calc_dims = true
    @listenTo(@plot_model.solver, 'layout_update', () -> @need_calc_dims = true)

  calc_dims: (options) ->
    legend_names = (legend_name for [legend_name, glyphs] in @mget("legends"))
    label_height = @mget('label_height')
    @glyph_height = @mget('glyph_height')
    label_width = @mget('label_width')
    @glyph_width = @mget('glyph_width')
    legend_spacing = @mget('legend_spacing')
    @label_height = _.max(
      [textutils.getTextHeight(@label_props.font_value()),
       label_height, @glyph_height])
    @legend_height = @label_height
    #add legend spacing
    @legend_height = (legend_names.length * @legend_height +
                      (1 + legend_names.length) * legend_spacing)
    ctx = @plot_view.canvas_view.ctx
    ctx.save()
    @label_props.set_value(ctx)
    text_widths = _.map(legend_names, (txt) -> ctx.measureText(txt).width)
    ctx.restore()

    text_width = _.max(text_widths)
    @label_width = _.max([text_width, label_width])
    @legend_width = @label_width + @glyph_width + 3 * legend_spacing
    location = @mget('location')
    legend_padding = @mget('legend_padding')
    h_range = @plot_view.frame.get('h_range')
    v_range = @plot_view.frame.get('v_range')

    if _.isString(location)
      switch location
        when 'top_left'
          x = h_range.get('start') + legend_padding
          y = v_range.get('end') - legend_padding
        when 'top_center'
          x = (h_range.get('end') + h_range.get('start'))/2 - @legend_width/2
          y = v_range.get('end') - legend_padding
        when 'top_right'
          x = h_range.get('end') - legend_padding - @legend_width
          y = v_range.get('end') - legend_padding
        when 'right_center'
          x = h_range.get('end') - legend_padding - @legend_width
          y = (v_range.get('end') + v_range.get('start'))/2 + @legend_height/2
        when 'bottom_right'
          x = h_range.get('end') - legend_padding - @legend_width
          y = v_range.get('start') + legend_padding + @legend_height
        when 'bottom_center'
          x = (h_range.get('end') + h_range.get('start'))/2 - @legend_width/2
          y = v_range.get('start') + legend_padding + @legend_height
        when 'bottom_left'
          x = h_range.get('start') + legend_padding
          y = v_range.get('start') + legend_padding + @legend_height
        when 'left_center'
          x = h_range.get('start') + legend_padding
          y = (v_range.get('end') + v_range.get('start'))/2 + @legend_height/2
        when 'center'
          x = (h_range.get('end') + h_range.get('start'))/2 - @legend_width/2
          y = (v_range.get('end') + v_range.get('start'))/2 + @legend_height/2
    else if _.isArray(location) and location.length == 2
      [x, y] = location

    x = @plot_view.canvas.vx_to_sx(x)
    y = @plot_view.canvas.vy_to_sy(y)
    @box_coords = [x,y]

  render: () ->
    if @need_calc_dims
      @calc_dims()
      @need_calc_dims = false
    ctx = @plot_view.canvas_view.ctx
    ctx.save()

    ctx.beginPath()
    ctx.rect(@box_coords[0], @box_coords[1],
      @legend_width, @legend_height
    )
    # Populate background fill properties (fill_color/fill_alpha) for legend,
    # defaulting to opaque white
    @background_props.set_value(ctx)
    ctx.fill()
    if @border_props.do_stroke
      @border_props.set_value(ctx)
      ctx.stroke()
    legend_spacing = @mget('legend_spacing')
    for [legend_name, glyphs], idx in @mget("legends")
      yoffset = idx * @label_height
      yspacing = (1 + idx) * legend_spacing
      y = @box_coords[1] +  @label_height / 2.0 + yoffset + yspacing
      x = @box_coords[0] + legend_spacing
      x1 = @box_coords[0] + 2 * legend_spacing + @label_width
      x2 = x1 + @glyph_width
      y1 = @box_coords[1] + yoffset + yspacing
      y2 = y1 + @glyph_height
      @label_props.set_value(ctx)
      ctx.fillText(legend_name, x, y)
      for renderer in @model.resolve_ref(glyphs)
        view = @plot_view.renderers[renderer.id]
        view.draw_legend(ctx, x1, x2, y1, y2)

    ctx.restore()

class Legend extends HasParent
  default_view: LegendView
  type: 'Legend'

  defaults: ->
    return _.extend {}, super(), {
      legends: []
    }

  display_defaults: ->
    return _.extend {}, super(), {
      level: 'overlay'

      border_line_color: 'black'
      border_line_width: 1
      border_line_alpha: 1.0
      border_line_join: 'miter'
      border_line_cap: 'butt'
      border_line_dash: []
      border_line_dash_offset: 0

      background_fill_color: "#ffffff"
      background_fill_alpha: 1.0

      label_standoff: 15
      label_text_font: "helvetica"
      label_text_font_size: "10pt"
      label_text_font_style: "normal"
      label_text_color: "#444444"
      label_text_alpha: 1.0
      label_text_align: "left"
      label_text_baseline: "middle"

      glyph_height: 20
      glyph_width: 20
      label_height: 20
      label_width: 50
      legend_padding: 10
      legend_spacing: 3
<<<<<<< HEAD
      location: 'top_right'
      datapoint: null
=======
      orientation: "top_right"
>>>>>>> 9cc2e1c5
    }

module.exports =
  Model: Legend
  View: LegendView<|MERGE_RESOLUTION|>--- conflicted
+++ resolved
@@ -171,12 +171,7 @@
       label_width: 50
       legend_padding: 10
       legend_spacing: 3
-<<<<<<< HEAD
       location: 'top_right'
-      datapoint: null
-=======
-      orientation: "top_right"
->>>>>>> 9cc2e1c5
     }
 
 module.exports =
