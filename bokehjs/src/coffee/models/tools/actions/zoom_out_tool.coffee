--- conflicted
+++ resolved
@@ -11,24 +11,12 @@
     dims = @model.dimensions
 
     # restrict to axis configured in tool's dimensions property
-<<<<<<< HEAD
-    h_axis = 'width' in dims
-    v_axis = 'height' in dims
+    h_axis = dims == 'width'  or dims == 'both'
+    v_axis = dims == 'height' or dims == 'both'
 
     # zooming out requires a negative factor to scale_range
     zoom_info = scale_range(frame, -@model.factor, h_axis=h_axis, v_axis=v_axis)
 
-=======
-    v_axis_only = dims == 'height'
-    h_axis_only = dims == 'width'
-
-    zoom_info = scale_range({
-      frame: frame
-      factor: -@model.factor  # zooming out requires a negative factor to scale_range
-      v_axis_only: v_axis_only
-      h_axis_only: h_axis_only
-    })
->>>>>>> d2c7191b
     @plot_view.push_state('zoom_out', {range: zoom_info})
     @plot_view.update_range(zoom_info, false, true)
     @plot_view.interactive_timestamp = Date.now()
