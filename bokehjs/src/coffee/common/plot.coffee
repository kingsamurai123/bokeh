--- conflicted
+++ resolved
@@ -277,21 +277,16 @@
     render_init: () ->
       # TODO use template
       @$el.append($("""
-<<<<<<< HEAD
-=======
-        <div class='bk-button-bar'/>
->>>>>>> f6dbc1de
         <div class='plotarea'>
-            <div class='bokeh_canvas_wrapper_outer'>
+          <div class='bokeh_canvas_wrapper_outer'>
             <div class='bokeh_canvas_wrapper'>
               <canvas class='bokeh_canvas'></canvas>
             </div>
             <div class='bk-sidebar'>
-              <a href='http://bokeh.pydata.org/' class='bk-logo'/>    
+              <a href='http://bokeh.pydata.org/' class='bk-logo bk-logo-medium'/>
               <div class='bk-button-bar'/>
-              </div>
             </div>
-          </div>
+          </div> 
         </div>
         """))
       @canvas_wrapper = @$el.find('.bokeh_canvas_wrapper')
