--- conflicted
+++ resolved
@@ -19,11 +19,6 @@
     'repo': 'bokeh',
     'pagination': '100',
 }
-<<<<<<< HEAD
-ISSUES_URL = '{url}/{owner}/{repo}/issues?state=closed&page={page}&per_page={pagination}'
-TAGS_URL = '{url}/{owner}/{repo}/tags'.format(**API_PARAMS)
-=======
->>>>>>> ea1030de
 CHANGEKIND_NAME = OrderedDict([  # issue label -> change kind name (or None to ignore)
     ('', 'unlabeled'),  # special "label" to indicate issue has no labels
     ('enhancement', 'enhancements'),
@@ -102,28 +97,10 @@
     return json.loads(r)
 
 
-<<<<<<< HEAD
-def query_issues_page(page):
-    """Hits the github API for closed issues for the given pagination page and returns the data."""
-    print('getting data for page {}'.format(page))
-    r = urllib2.urlopen(ISSUES_URL.format(page=page, **API_PARAMS)).read()
-    return json.loads(r)
-
-
-def query_issues():
-    """Hits the github API for closed issues and returns the data."""
-    page = count(1)
-    page_data = query_issues_page(next(page))
-    while page_data:
-        data.extend(page_data)
-        page_data = query_issues_page(next(page))
-    return data
-=======
 def query_issues(page):
     """Hits the github API for a single page of closed issues and returns the data."""
     r = urllib2.urlopen(get_issues_url(page)).read()
     return json.loads(r)
->>>>>>> ea1030de
 
 
 def query_all_issues():
